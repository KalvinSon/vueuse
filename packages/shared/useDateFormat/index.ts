--- conflicted
+++ resolved
@@ -6,11 +6,9 @@
 
 export interface UseDateFormatOptions {
   /**
-<<<<<<< HEAD
-   * A locale string
-=======
-   * The locale(s) to use
->>>>>>> 0d68cd5b
+   * The locale(s) to used for dd/ddd/dddd format
+   *
+   * [MDN](https://developer.mozilla.org/en-US/docs/Web/JavaScript/Reference/Global_Objects/Intl#locales_argument).
    */
   locales?: Intl.LocalesArgument
 }
