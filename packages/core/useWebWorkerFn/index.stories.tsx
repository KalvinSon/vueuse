--- conflicted
+++ resolved
@@ -1,14 +1,7 @@
 import dayjs from 'dayjs'
-<<<<<<< HEAD
-import { storiesOf } from '@storybook/vue'
-import { defineComponent } from 'vue-demi'
-import { ShowDocs } from '../../_docs/showdocs'
-import { useWebWorkerFn } from './'
-=======
 import { defineDemo, html } from '../../_docs'
 import { defineComponent, computed } from 'vue-demi'
 import { useWebWorkerFn, WorkerStatus } from '.'
->>>>>>> 5790170d
 import { useNow } from '../useNow'
 
 const numbers: number[] = [...Array(5000000)].map(_ => ~~(Math.random() * 1000000))
@@ -49,28 +42,6 @@
 
     template: html`
       <div>
-<<<<<<< HEAD
-        <div id="demo">
-          <p>Current Time: {dayjs(time).format('YYYY-MM-DD HH:mm:ss SSS')}</p>
-          <note>Open console to see the sorted result. Clock stops when UI blocking happends.</note>
-          <button onClick={() => baseSort()}>
-            Normal Sort
-          </button>
-          {
-            workerStatus !== 'RUNNING' ? (
-              <button onClick={() => workerSort()}>
-                Worker Sort
-              </button>
-            ) : (
-              // @ts-ignore
-              <button onClick={() => workerTerminate()} class="orange">
-                Terminate Worker
-              </button>
-            )
-          }
-        </div>
-        {Docs}
-=======
         <p>Current Time: {{computedTime}}</p>
         <note>Open console to see the sorted result. Clock stops when UI blocking happends.</note>
         <button @click="baseSort">
@@ -82,7 +53,6 @@
         <button v-else @click="workerTerminate" class="orange">
           Terminate Worker
         </button>
->>>>>>> 5790170d
       </div>
     `,
   }),
